--- conflicted
+++ resolved
@@ -9,14 +9,12 @@
 
 import numpy as np
 import pandas as pd
-<<<<<<< HEAD
-
-from ..utils.extractions.milvus_multimodal_pcst import MultimodalPCSTPruning
-=======
+
 from ..utils.extractions.milvus_multimodal_pcst import (
-    MultimodalPCSTPruning, SystemDetector, DynamicLibraryLoader
+    DynamicLibraryLoader,
+    MultimodalPCSTPruning,
+    SystemDetector,
 )
->>>>>>> 8a0a34f6
 
 
 class TestMultimodalPCSTPruning(unittest.TestCase):
@@ -31,60 +29,34 @@
         self.addCleanup(patcher_cupy.stop)
 
         # Patch pcst_fast
-<<<<<<< HEAD
-        self.pcst_fast_patcher = patch(
+        pcst_fast_patcher = patch(
             "aiagents4pharma.talk2knowledgegraphs.utils."
             "extractions.milvus_multimodal_pcst.pcst_fast"
         )
-        self.mock_pcst_fast = self.pcst_fast_patcher.start()
-        self.addCleanup(self.pcst_fast_patcher.stop)
-        self.mock_pcst_fast.pcst_fast.return_value = ([0, 1], [0])
-
-        # Patch Collection
-        self.collection_patcher = patch(
-            "aiagents4pharma.talk2knowledgegraphs.utils."
-            "extractions.milvus_multimodal_pcst.Collection"
-        )
-        self.mock_collection = self.collection_patcher.start()
-        self.addCleanup(self.collection_patcher.stop)
-
-        # Patch open for cache_edge_index_path
-        self.open_patcher = patch("builtins.open", mock_open(read_data="[[0,1],[1,2]]"))
-        self.mock_open = self.open_patcher.start()
-        self.addCleanup(self.open_patcher.stop)
-
-        # Patch pickle.load to return a numpy array for edge_index
-        self.pickle_patcher = patch(
-            "aiagents4pharma.talk2knowledgegraphs.utils.extractions.milvus_multimodal_pcst.pickle"
-        )
-        self.mock_pickle = self.pickle_patcher.start()
-        self.addCleanup(self.pickle_patcher.stop)
-        self.mock_pickle.load.return_value = np.array([[0, 1], [1, 2]])
-=======
-        pcst_fast_patcher = patch("aiagents4pharma.talk2knowledgegraphs.utils."
-                                  "extractions.milvus_multimodal_pcst.pcst_fast")
         mock_pcst_fast = pcst_fast_patcher.start()
         self.addCleanup(pcst_fast_patcher.stop)
         mock_pcst_fast.pcst_fast.return_value = ([0, 1], [0])
 
         # Patch Collection
-        collection_patcher = patch("aiagents4pharma.talk2knowledgegraphs.utils."
-                                   "extractions.milvus_multimodal_pcst.Collection")
+        collection_patcher = patch(
+            "aiagents4pharma.talk2knowledgegraphs.utils."
+            "extractions.milvus_multimodal_pcst.Collection"
+        )
         self.mock_collection = collection_patcher.start()
         self.addCleanup(collection_patcher.stop)
 
         # Patch open for cache_edge_index_path
-        open_patcher = patch('builtins.open', mock_open(read_data='[[0,1],[1,2]]'))
+        open_patcher = patch("builtins.open", mock_open(read_data="[[0,1],[1,2]]"))
         open_patcher.start()
         self.addCleanup(open_patcher.stop)
 
         # Patch pickle.load to return a numpy array for edge_index
-        pickle_patcher = patch("aiagents4pharma.talk2knowledgegraphs.utils."
-                               "extractions.milvus_multimodal_pcst.pickle")
+        pickle_patcher = patch(
+            "aiagents4pharma.talk2knowledgegraphs.utils.extractions.milvus_multimodal_pcst.pickle"
+        )
         mock_pickle = pickle_patcher.start()
         self.addCleanup(pickle_patcher.stop)
         mock_pickle.load.return_value = np.array([[0, 1], [1, 2]])
->>>>>>> 8a0a34f6
 
         # Setup config mock
         self.cfg = MagicMock()
@@ -106,7 +78,7 @@
         self.mock_loader = MagicMock()
         self.mock_loader.py = np  # Use numpy for array operations
         self.mock_loader.df = pd  # Use pandas for dataframes
-        self.mock_loader.to_list = lambda x: x.tolist() if hasattr(x, 'tolist') else list(x)
+        self.mock_loader.to_list = lambda x: x.tolist() if hasattr(x, "tolist") else list(x)
 
     def test_extract_subgraph_use_description_true(self):
         """
@@ -114,7 +86,6 @@
         """
         # Create instance
         pcst = MultimodalPCSTPruning(
-<<<<<<< HEAD
             topk=3,
             topk_e=3,
             cost_e=0.5,
@@ -125,11 +96,7 @@
             verbosity_level=0,
             use_description=True,
             metric_type="IP",
-=======
-            topk=3, topk_e=3, cost_e=0.5, c_const=0.01, root=-1,
-            num_clusters=1, pruning="gw", verbosity_level=0, use_description=True, metric_type="IP",
-            loader=self.mock_loader
->>>>>>> 8a0a34f6
+            loader=self.mock_loader,
         )
         # Dummy embeddings
         text_emb = [0.1, 0.2, 0.3]
@@ -151,7 +118,6 @@
         """
         # Create instance
         pcst = MultimodalPCSTPruning(
-<<<<<<< HEAD
             topk=3,
             topk_e=3,
             cost_e=0.5,
@@ -162,12 +128,7 @@
             verbosity_level=0,
             use_description=False,
             metric_type="IP",
-=======
-            topk=3, topk_e=3, cost_e=0.5, c_const=0.01, root=-1,
-            num_clusters=1, pruning="gw", verbosity_level=0, use_description=False,
-            metric_type="IP",
-            loader=self.mock_loader
->>>>>>> 8a0a34f6
+            loader=self.mock_loader,
         )
         # Dummy embeddings
         text_emb = [0.1, 0.2, 0.3]
@@ -188,7 +149,6 @@
         Test get_subgraph_nodes_edges with virtual vertices present (len(virtual_vertices) > 0).
         """
         pcst = MultimodalPCSTPruning(
-<<<<<<< HEAD
             topk=3,
             topk_e=3,
             cost_e=0.5,
@@ -199,11 +159,7 @@
             verbosity_level=0,
             use_description=True,
             metric_type="IP",
-=======
-            topk=3, topk_e=3, cost_e=0.5, c_const=0.01, root=-1,
-            num_clusters=1, pruning="gw", verbosity_level=0, use_description=True, metric_type="IP",
-            loader=self.mock_loader
->>>>>>> 8a0a34f6
+            loader=self.mock_loader,
         )
         # Simulate num_nodes = 2, vertices contains [0, 1, 2, 3] (2 and 3 are virtual)
         num_nodes = 2
@@ -240,12 +196,16 @@
         with patch.dict("sys.modules", {"cupy": np, "cudf": pd}):
             # Reload the module to trigger the GPU branch
             mod = importlib.reload(sys.modules[module_name])
-<<<<<<< HEAD
+            # Create local mocks for this test
+            mock_pcst_fast = MagicMock()
+            mock_pcst_fast.pcst_fast.return_value = ([0, 1], [0])
+            mock_pickle = MagicMock()
+            mock_pickle.load.return_value = np.array([[0, 1], [1, 2]])
             # Patch Collection, pcst_fast, and pickle after reload
             with (
                 patch(f"{module_name}.Collection", self.mock_collection),
-                patch(f"{module_name}.pcst_fast", self.mock_pcst_fast),
-                patch(f"{module_name}.pickle", self.mock_pickle),
+                patch(f"{module_name}.pcst_fast", mock_pcst_fast),
+                patch(f"{module_name}.pickle", mock_pickle),
             ):
                 pcst_pruning_cls = mod.MultimodalPCSTPruning
                 pcst = pcst_pruning_cls(
@@ -259,22 +219,7 @@
                     verbosity_level=0,
                     use_description=True,
                     metric_type="IP",
-=======
-            # Create local mocks for this test
-            mock_pcst_fast = MagicMock()
-            mock_pcst_fast.pcst_fast.return_value = ([0, 1], [0])
-            mock_pickle = MagicMock()
-            mock_pickle.load.return_value = np.array([[0, 1], [1, 2]])
-            # Patch Collection, pcst_fast, and pickle after reload
-            with patch(f"{module_name}.Collection", self.mock_collection), \
-                patch(f"{module_name}.pcst_fast", mock_pcst_fast), \
-                patch(f"{module_name}.pickle", mock_pickle):
-                pcst_pruning_cls = getattr(mod, "MultimodalPCSTPruning")
-                pcst = pcst_pruning_cls(
-                    topk=3, topk_e=3, cost_e=0.5, c_const=0.01, root=-1,
-                    num_clusters=1, pruning="gw", verbosity_level=0, use_description=True,
-                    metric_type="IP", loader=self.mock_loader
->>>>>>> 8a0a34f6
+                    loader=self.mock_loader,
                 )
                 # Dummy embeddings
                 text_emb = [0.1, 0.2, 0.3]
@@ -294,15 +239,15 @@
 class TestSystemDetector(unittest.TestCase):
     """Test cases for SystemDetector class."""
 
-    @patch('aiagents4pharma.talk2knowledgegraphs.utils.extractions.'
-           'milvus_multimodal_pcst.platform')
-    @patch('aiagents4pharma.talk2knowledgegraphs.utils.extractions.'
-           'milvus_multimodal_pcst.subprocess')
+    @patch("aiagents4pharma.talk2knowledgegraphs.utils.extractions.milvus_multimodal_pcst.platform")
+    @patch(
+        "aiagents4pharma.talk2knowledgegraphs.utils.extractions.milvus_multimodal_pcst.subprocess"
+    )
     def test_system_detector_gpu_detected(self, mock_subprocess, mock_platform):
         """Test SystemDetector when GPU is detected."""
         # Mock platform calls
-        mock_platform.system.return_value = 'Linux'
-        mock_platform.machine.return_value = 'x86_64'
+        mock_platform.system.return_value = "Linux"
+        mock_platform.machine.return_value = "x86_64"
 
         # Mock successful nvidia-smi call
         mock_result = MagicMock()
@@ -312,20 +257,20 @@
         detector = SystemDetector()
 
         # Assertions
-        self.assertEqual(detector.os_type, 'linux')
-        self.assertEqual(detector.architecture, 'x86_64')
+        self.assertEqual(detector.os_type, "linux")
+        self.assertEqual(detector.architecture, "x86_64")
         self.assertTrue(detector.has_nvidia_gpu)
         self.assertTrue(detector.use_gpu)
 
-    @patch('aiagents4pharma.talk2knowledgegraphs.utils.extractions.'
-           'milvus_multimodal_pcst.platform')
-    @patch('aiagents4pharma.talk2knowledgegraphs.utils.extractions.'
-           'milvus_multimodal_pcst.subprocess')
+    @patch("aiagents4pharma.talk2knowledgegraphs.utils.extractions.milvus_multimodal_pcst.platform")
+    @patch(
+        "aiagents4pharma.talk2knowledgegraphs.utils.extractions.milvus_multimodal_pcst.subprocess"
+    )
     def test_system_detector_no_gpu(self, mock_subprocess, mock_platform):
         """Test SystemDetector when no GPU is detected."""
         # Mock platform calls
-        mock_platform.system.return_value = 'Linux'
-        mock_platform.machine.return_value = 'x86_64'
+        mock_platform.system.return_value = "Linux"
+        mock_platform.machine.return_value = "x86_64"
 
         # Mock failed nvidia-smi call
         mock_result = MagicMock()
@@ -335,20 +280,20 @@
         detector = SystemDetector()
 
         # Assertions
-        self.assertEqual(detector.os_type, 'linux')
-        self.assertEqual(detector.architecture, 'x86_64')
+        self.assertEqual(detector.os_type, "linux")
+        self.assertEqual(detector.architecture, "x86_64")
         self.assertFalse(detector.has_nvidia_gpu)
         self.assertFalse(detector.use_gpu)
 
-    @patch('aiagents4pharma.talk2knowledgegraphs.utils.extractions.'
-           'milvus_multimodal_pcst.platform')
-    @patch('aiagents4pharma.talk2knowledgegraphs.utils.extractions.'
-           'milvus_multimodal_pcst.subprocess')
+    @patch("aiagents4pharma.talk2knowledgegraphs.utils.extractions.milvus_multimodal_pcst.platform")
+    @patch(
+        "aiagents4pharma.talk2knowledgegraphs.utils.extractions.milvus_multimodal_pcst.subprocess"
+    )
     def test_system_detector_macos_no_gpu(self, mock_subprocess, mock_platform):
         """Test SystemDetector on macOS (no GPU support)."""
         # Mock platform calls
-        mock_platform.system.return_value = 'Darwin'
-        mock_platform.machine.return_value = 'arm64'
+        mock_platform.system.return_value = "Darwin"
+        mock_platform.machine.return_value = "arm64"
 
         # Mock successful nvidia-smi call (but macOS should still disable GPU)
         mock_result = MagicMock()
@@ -358,20 +303,20 @@
         detector = SystemDetector()
 
         # Assertions
-        self.assertEqual(detector.os_type, 'darwin')
-        self.assertEqual(detector.architecture, 'arm64')
+        self.assertEqual(detector.os_type, "darwin")
+        self.assertEqual(detector.architecture, "arm64")
         self.assertTrue(detector.has_nvidia_gpu)  # GPU detected
         self.assertFalse(detector.use_gpu)  # But not used on macOS
 
-    @patch('aiagents4pharma.talk2knowledgegraphs.utils.extractions.'
-           'milvus_multimodal_pcst.platform')
-    @patch('aiagents4pharma.talk2knowledgegraphs.utils.extractions.'
-           'milvus_multimodal_pcst.subprocess')
+    @patch("aiagents4pharma.talk2knowledgegraphs.utils.extractions.milvus_multimodal_pcst.platform")
+    @patch(
+        "aiagents4pharma.talk2knowledgegraphs.utils.extractions.milvus_multimodal_pcst.subprocess"
+    )
     def test_system_detector_subprocess_exception(self, mock_subprocess, mock_platform):
         """Test SystemDetector when subprocess raises exception."""
         # Mock platform calls
-        mock_platform.system.return_value = 'Linux'
-        mock_platform.machine.return_value = 'x86_64'
+        mock_platform.system.return_value = "Linux"
+        mock_platform.machine.return_value = "x86_64"
 
         # Mock subprocess to raise FileNotFoundError
         mock_subprocess.run.side_effect = FileNotFoundError("nvidia-smi not found")
@@ -381,20 +326,20 @@
         detector = SystemDetector()
 
         # Assertions
-        self.assertEqual(detector.os_type, 'linux')
-        self.assertEqual(detector.architecture, 'x86_64')
+        self.assertEqual(detector.os_type, "linux")
+        self.assertEqual(detector.architecture, "x86_64")
         self.assertFalse(detector.has_nvidia_gpu)
         self.assertFalse(detector.use_gpu)
 
-    @patch('aiagents4pharma.talk2knowledgegraphs.utils.extractions.'
-           'milvus_multimodal_pcst.platform')
-    @patch('aiagents4pharma.talk2knowledgegraphs.utils.extractions.'
-           'milvus_multimodal_pcst.subprocess')
+    @patch("aiagents4pharma.talk2knowledgegraphs.utils.extractions.milvus_multimodal_pcst.platform")
+    @patch(
+        "aiagents4pharma.talk2knowledgegraphs.utils.extractions.milvus_multimodal_pcst.subprocess"
+    )
     def test_system_detector_timeout(self, mock_subprocess, mock_platform):
         """Test SystemDetector when subprocess times out."""
         # Mock platform calls
-        mock_platform.system.return_value = 'Linux'
-        mock_platform.machine.return_value = 'x86_64'
+        mock_platform.system.return_value = "Linux"
+        mock_platform.machine.return_value = "x86_64"
 
         # Mock subprocess to raise TimeoutExpired
         mock_subprocess.TimeoutExpired = Exception
@@ -404,20 +349,25 @@
         detector = SystemDetector()
 
         # Assertions
-        self.assertEqual(detector.os_type, 'linux')
-        self.assertEqual(detector.architecture, 'x86_64')
+        self.assertEqual(detector.os_type, "linux")
+        self.assertEqual(detector.architecture, "x86_64")
         self.assertFalse(detector.has_nvidia_gpu)
         self.assertFalse(detector.use_gpu)
 
     def test_get_system_info(self):
         """Test get_system_info method."""
-        with patch('aiagents4pharma.talk2knowledgegraphs.utils.extractions.'
-                   'milvus_multimodal_pcst.platform') as mock_platform, \
-             patch('aiagents4pharma.talk2knowledgegraphs.utils.extractions.'
-                   'milvus_multimodal_pcst.subprocess') as mock_subprocess:
-
-            mock_platform.system.return_value = 'Linux'
-            mock_platform.machine.return_value = 'x86_64'
+        with (
+            patch(
+                "aiagents4pharma.talk2knowledgegraphs.utils.extractions."
+                "milvus_multimodal_pcst.platform"
+            ) as mock_platform,
+            patch(
+                "aiagents4pharma.talk2knowledgegraphs.utils.extractions."
+                "milvus_multimodal_pcst.subprocess"
+            ) as mock_subprocess,
+        ):
+            mock_platform.system.return_value = "Linux"
+            mock_platform.machine.return_value = "x86_64"
 
             mock_result = MagicMock()
             mock_result.returncode = 0
@@ -436,13 +386,18 @@
 
     def test_is_gpu_compatible(self):
         """Test is_gpu_compatible method."""
-        with patch('aiagents4pharma.talk2knowledgegraphs.utils.extractions.'
-                   'milvus_multimodal_pcst.platform') as mock_platform, \
-             patch('aiagents4pharma.talk2knowledgegraphs.utils.extractions.'
-                   'milvus_multimodal_pcst.subprocess') as mock_subprocess:
-
-            mock_platform.system.return_value = 'Linux'
-            mock_platform.machine.return_value = 'x86_64'
+        with (
+            patch(
+                "aiagents4pharma.talk2knowledgegraphs.utils.extractions."
+                "milvus_multimodal_pcst.platform"
+            ) as mock_platform,
+            patch(
+                "aiagents4pharma.talk2knowledgegraphs.utils.extractions."
+                "milvus_multimodal_pcst.subprocess"
+            ) as mock_subprocess,
+        ):
+            mock_platform.system.return_value = "Linux"
+            mock_platform.machine.return_value = "x86_64"
 
             mock_result = MagicMock()
             mock_result.returncode = 0
@@ -474,14 +429,17 @@
         self.assertFalse(loader.normalize_vectors)
         self.assertEqual(loader.metric_type, "COSINE")
 
-    @patch.dict('sys.modules', {'cupy': MagicMock(), 'cudf': MagicMock()})
+    @patch.dict("sys.modules", {"cupy": MagicMock(), "cudf": MagicMock()})
     def test_dynamic_library_loader_gpu_mode_success(self):
         """Test DynamicLibraryLoader in GPU mode with successful imports."""
         self.mock_detector.use_gpu = True
 
         # Mock the CUDF_AVAILABLE flag
-        with patch('aiagents4pharma.talk2knowledgegraphs.utils.extractions.'
-                   'milvus_multimodal_pcst.CUDF_AVAILABLE', True):
+        with patch(
+            "aiagents4pharma.talk2knowledgegraphs.utils.extractions."
+            "milvus_multimodal_pcst.CUDF_AVAILABLE",
+            True,
+        ):
             loader = DynamicLibraryLoader(self.mock_detector)
 
         # Assertions
@@ -494,8 +452,11 @@
         self.mock_detector.use_gpu = True
 
         # Mock CUDF_AVAILABLE as False to simulate import failure
-        with patch('aiagents4pharma.talk2knowledgegraphs.utils.extractions.'
-                   'milvus_multimodal_pcst.CUDF_AVAILABLE', False):
+        with patch(
+            "aiagents4pharma.talk2knowledgegraphs.utils.extractions."
+            "milvus_multimodal_pcst.CUDF_AVAILABLE",
+            False,
+        ):
             loader = DynamicLibraryLoader(self.mock_detector)
 
         # Should fallback to CPU mode
@@ -545,13 +506,16 @@
         # Should return matrix unchanged in CPU mode even when normalize_vectors is True
         np.testing.assert_array_equal(result, matrix)
 
-    @patch.dict('sys.modules', {'cupy': MagicMock(), 'cudf': MagicMock()})
+    @patch.dict("sys.modules", {"cupy": MagicMock(), "cudf": MagicMock()})
     def test_normalize_matrix_gpu_mode(self):
         """Test normalize_matrix in GPU mode."""
         self.mock_detector.use_gpu = True
 
-        with patch('aiagents4pharma.talk2knowledgegraphs.utils.extractions.'
-                   'milvus_multimodal_pcst.CUDF_AVAILABLE', True):
+        with patch(
+            "aiagents4pharma.talk2knowledgegraphs.utils.extractions."
+            "milvus_multimodal_pcst.CUDF_AVAILABLE",
+            True,
+        ):
             loader = DynamicLibraryLoader(self.mock_detector)
 
             # Mock cupy operations
