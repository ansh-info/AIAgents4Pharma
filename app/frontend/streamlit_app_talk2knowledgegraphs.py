--- conflicted
+++ resolved
@@ -284,7 +284,7 @@
             with st.chat_message("assistant", avatar="🤖"):
                 with st.spinner("Initializing the agent ..."):
                     config = {"configurable": {"thread_id": st.session_state.unique_id}}
-                    
+
                     # Prepare LLM and embedding model for updating the agent
                     if st.session_state.llm_model in cfg.openai_llms:
                         llm_model = ChatOpenAI(
@@ -319,13 +319,13 @@
                             ],
                         },
                     )
-                    
+
                     intro_prompt = "Tell your name and about yourself. Always start with a greeting."
                     intro_prompt += " and tell about the tools you can run to perform analysis with short description."
                     intro_prompt += " We have provided starter questions (separately) outside your response."
                     intro_prompt += " Do not provide any questions by yourself. Let the users know that they can"
                     intro_prompt += " simply click on the questions to execute them."
-                    
+
                     response = app.stream(
                         {"messages": [HumanMessage(content=intro_prompt)]},
                         config=config,
@@ -447,7 +447,7 @@
                         )
                         st.write_stream(streamlit_utils.stream_response(response))
                         st.session_state.run_id = cb.traced_runs[-1].id
-                    
+
                     # Get final state and add response to chat history
                     current_state = app.get_state(config)
                     assistant_msg = ChatMessage(
@@ -505,26 +505,6 @@
                                 "subgraph_extraction",
                             )
                             # Add the graph to be rendered
-<<<<<<< HEAD
-                            latest_graph = current_state.values["dic_extracted_graph"][
-                                -1
-                            ]
-                            graph_to_be_rendered = {
-                                "content": latest_graph["graph_dict"],
-                                "key": "subgraph_" + uniq_msg_id,
-                            }
-
-            # Visualize the graph
-            if graph_to_be_rendered:
-                streamlit_utils.render_graph(
-                    graph_dict=graph_to_be_rendered["content"],
-                    key=graph_to_be_rendered["key"],
-                    save_graph=True,
-                )
-                st.empty()
-                # Remove the graph to be rendered
-                graph_to_be_rendered = None
-=======
                             latest_graph = current_state.values["dic_extracted_graph"][-1]
                             graphs_visuals.append({
                                 "content": latest_graph["graph_dict"],
@@ -535,12 +515,11 @@
             if len(graphs_visuals) > 0:
                 for count, graph in enumerate(graphs_visuals):
                     streamlit_utils.render_graph(
-                        graph_dict=graph["content"], 
-                        key=graph["key"], 
+                        graph_dict=graph["content"],
+                        key=graph["key"],
                         save_graph=True
                     )
                     st.empty()
->>>>>>> 8a0a34f6
 
         # Collect feedback and display the thumbs feedback
         if st.session_state.get("run_id"):
