#!/usr/bin/env python3

"""
Talk2KnowledgeGraphs: A Streamlit app for the Talk2KnowledgeGraphs graph.
"""

import os
import sys
import random
import streamlit as st
import pandas as pd
import hydra
from streamlit_feedback import streamlit_feedback
from langchain_core.messages import SystemMessage, HumanMessage, AIMessage
from langchain_core.messages import ChatMessage
from langchain_core.tracers.context import collect_runs
from langchain.callbacks.tracers import LangChainTracer
from langchain_openai import OpenAIEmbeddings, ChatOpenAI
from langchain_ollama import OllamaEmbeddings, ChatOllama
from utils import streamlit_utils

sys.path.append("./")
from aiagents4pharma.talk2knowledgegraphs.agents.t2kg_agent import get_app

# from talk2knowledgegraphs.agents.t2kg_agent import get_app

st.set_page_config(
    page_title="Talk2KnowledgeGraphs",
    page_icon="🤖",
    layout="wide",
    initial_sidebar_state="collapsed",
)

# Initialize configuration
hydra.core.global_hydra.GlobalHydra.instance().clear()
if "config" not in st.session_state:
    # Load Hydra configuration
    with hydra.initialize(
        version_base=None,
        config_path="../../aiagents4pharma/talk2knowledgegraphs/configs",
    ):
        cfg = hydra.compose(
            config_name="config",
            overrides=["app/frontend=default", "utils/database/milvus=default"],
        )
        st.session_state.config = cfg
else:
    cfg = st.session_state.config


# Set the logo, detect if we're in container or local development
def get_logo_path():
    container_path = "/app/docs/assets/VPE.png"
    local_path = "docs/assets/VPE.png"

    if os.path.exists(container_path):
        return container_path
    elif os.path.exists(local_path):
        return local_path
    else:
        # Fallback: try to find it relative to script location
        script_dir = os.path.dirname(os.path.abspath(__file__))
        relative_path = os.path.join(script_dir, "../../docs/assets/VPE.png")
        if os.path.exists(relative_path):
            return relative_path

    return None  # File not found


logo_path = get_logo_path()
if logo_path:
    st.logo(
        image=logo_path, size="large", link="https://github.com/VirtualPatientEngine"
    )

# Check if env variable OPENAI_API_KEY exists
if "OPENAI_API_KEY" not in os.environ:
    st.error(
        "Please set the OPENAI_API_KEY environment \
        variable in the terminal where you run the app."
    )
    st.stop()

# Initialize current user
if "current_user" not in st.session_state:
    st.session_state.current_user = cfg.app.frontend.default_user

# Initialize chat history
if "messages" not in st.session_state:
    st.session_state.messages = []

# Initialize session state for SBML file uploader
# if "sbml_key" not in st.session_state:
#     st.session_state.sbml_key = 0

# Initialize session state for selections
if "selections" not in st.session_state:
    st.session_state.selections = streamlit_utils.initialize_selections()

# Initialize session state for pre-clinical data package uploader
if "data_package_key" not in st.session_state:
    st.session_state.data_package_key = 0

# Initialize session state for multimodal data package uploader
if "multimodal_key" not in st.session_state:
    st.session_state.multimodal_key = 0

# Initialize session state for uploaded files
if "uploaded_files" not in st.session_state:
    st.session_state.uploaded_files = []

    # Make directories if not exists
    os.makedirs(cfg.app.frontend.upload_data_dir, exist_ok=True)

# Initialize project_name for Langsmith
if "project_name" not in st.session_state:
    # st.session_state.project_name = str(st.session_state.user_name) + '@' + str(uuid.uuid4())
    st.session_state.project_name = "T2KG-" + str(random.randint(1000, 9999))

# Initialize run_id for Langsmith
if "run_id" not in st.session_state:
    st.session_state.run_id = None

# Initialize graph
if "unique_id" not in st.session_state:
    st.session_state.unique_id = random.randint(1, 1000)

# Initialize the LLM model
if "llm_model" not in st.session_state:
    st.session_state.llm_model = tuple(
        cfg.app.frontend.openai_llms + cfg.app.frontend.ollama_llms
    )[0]

# Initialize the app with default LLM model for the first time
if "app" not in st.session_state:
    # Initialize the app
    if st.session_state.llm_model in cfg.app.frontend.openai_llms:
        print("Using OpenAI LLM model")
        st.session_state.app = get_app(
            st.session_state.unique_id,
            llm_model=ChatOpenAI(
                model=st.session_state.llm_model,
                temperature=cfg.app.frontend.temperature,
            ),
        )
    else:
        print("Using Ollama LLM model")
        st.session_state.app = get_app(
            st.session_state.unique_id,
            llm_model=ChatOllama(
                model=st.session_state.llm_model,
                temperature=cfg.app.frontend.temperature,
            ),
        )

if "topk_nodes" not in st.session_state:
    # Subgraph extraction settings
    st.session_state.topk_nodes = cfg.app.frontend.reasoning_subgraph_topk_nodes
    st.session_state.topk_edges = cfg.app.frontend.reasoning_subgraph_topk_edges

# Milvus connection is now handled by backend tools automatically
# No frontend connection management needed

# Get the app
app = st.session_state.app

# Apply custom CSS
streamlit_utils.apply_css()

# Sidebar
with st.sidebar:
    st.markdown("**⚙️ Subgraph Extraction Settings**")
    st.empty()
    # Top-K nodes and edges sliders
    topk_nodes = st.slider(
        "Top-K (Nodes)",
        cfg.app.frontend.reasoning_subgraph_topk_nodes_min,
        cfg.app.frontend.reasoning_subgraph_topk_nodes_max,
        st.session_state.topk_nodes,
        key="st_slider_topk_nodes",
    )
    st.session_state.topk_nodes = topk_nodes
    topk_edges = st.slider(
        "Top-K (Edges)",
        cfg.app.frontend.reasoning_subgraph_topk_nodes_min,
        cfg.app.frontend.reasoning_subgraph_topk_nodes_max,
        st.session_state.topk_edges,
        key="st_slider_topk_edges",
    )
    st.session_state.topk_edges = topk_edges

# Main layout of the app split into two columns
main_col1, main_col2 = st.columns([3, 7])
# First column
with main_col1:
    with st.container(border=True):
        # Title
        st.write(
            """
            <h3 style='margin: 0px; padding-bottom: 10px; font-weight: bold;'>
            🤖 Talk2KnowledgeGraphs
            </h3>
            """,
            unsafe_allow_html=True,
        )

        # LLM panel (Only at the front-end for now)
        # llms = ["gpt-4o-mini", "gpt-4-turbo", "gpt-3.5-turbo"]
        llms = tuple(cfg.app.frontend.openai_llms + cfg.app.frontend.ollama_llms)
        st.selectbox(
            "Pick an LLM to power the agent",
            llms,
            index=0,
            key="llm_model",
            on_change=streamlit_utils.update_llm_model,
        )

        # Upload files
        streamlit_utils.get_uploaded_files(cfg)

        # Help text
        # st.button("Know more ↗",
        #         #   icon="ℹ️",
        #           on_click=streamlit_utils.help_button,
        #           use_container_width=False)

    with st.container(border=False, height=500):
        prompt = st.chat_input("Say something ...", key="st_chat_input")

# Second column
with main_col2:
    # Chat history panel
    with st.container(border=True, height=800):
        st.write("#### 💬 Chat History")

        # Display history of messages
        for count, message in enumerate(st.session_state.messages):
            if message["type"] == "message":
                with st.chat_message(
                    message["content"].role,
                    avatar="🤖" if message["content"].role != "user" else "👩🏻‍💻",
                ):
                    st.markdown(message["content"].content)
                    st.empty()
            elif message["type"] == "button":
<<<<<<< HEAD
                if st.button(message["content"],
                             key=message["key"]):
=======
                if st.button(message["content"], key=message["key"]):
>>>>>>> a91cd1c6
                    # Trigger the question
                    prompt = message["question"]
                    st.empty()
            elif message["type"] == "plotly":
                streamlit_utils.render_plotly(
                    message["content"],
                    key=message["key"],
                    title=message["title"],
                    #   tool_name=message["tool_name"],
                    save_chart=False,
                )
                st.empty()
            elif message["type"] == "toggle":
                streamlit_utils.render_toggle(
                    key=message["key"],
                    toggle_text=message["content"],
                    toggle_state=message["toggle_state"],
                    save_toggle=False,
                )
                st.empty()
            elif message["type"] == "dataframe":
                streamlit_utils.render_table(
                    message["content"],
                    key=message["key"],
                    # tool_name=message["tool_name"],
                    save_table=False,
                )
                st.empty()
            elif message["type"] == "graph":
                streamlit_utils.render_graph(
                    message["content"], key=message["key"], save_graph=False
                )
                st.empty()

        # Display intro message only the first time
        # i.e. when there are no messages in the chat
        if not st.session_state.messages:
            with st.chat_message("assistant", avatar="🤖"):
                with st.spinner("Initializing the agent ..."):
                    config = {"configurable": {"thread_id": st.session_state.unique_id}}
<<<<<<< HEAD
                    
                    # Prepare LLM and embedding model for updating the agent
                    if st.session_state.llm_model in cfg.openai_llms:
                        llm_model = ChatOpenAI(
                            model=st.session_state.llm_model,
                            temperature=cfg.temperature,
=======

                    # Prepare LLM and embedding model for updating the agent
                    if st.session_state.llm_model in cfg.app.frontend.openai_llms:
                        llm_model = ChatOpenAI(
                            model=st.session_state.llm_model,
                            temperature=cfg.app.frontend.temperature,
>>>>>>> a91cd1c6
                        )
                    else:
                        llm_model = ChatOllama(
                            model=st.session_state.llm_model,
<<<<<<< HEAD
                            temperature=cfg.temperature,
                        )

                    if cfg.default_embedding_model == "ollama":
                        emb_model = OllamaEmbeddings(model=cfg.ollama_embeddings[0])
                    else:
                        emb_model = OpenAIEmbeddings(model=cfg.openai_embeddings[0])
=======
                            temperature=cfg.app.frontend.temperature,
                        )

                    if cfg.app.frontend.default_embedding_model == "ollama":
                        emb_model = OllamaEmbeddings(
                            model=cfg.app.frontend.ollama_embeddings[0]
                        )
                    else:
                        emb_model = OpenAIEmbeddings(
                            model=cfg.app.frontend.openai_embeddings[0]
                        )
>>>>>>> a91cd1c6

                    # Update the agent state with initial configuration
                    app.update_state(
                        config,
                        {
                            "llm_model": llm_model,
                            "embedding_model": emb_model,
                            "selections": st.session_state.selections,
                            "uploaded_files": st.session_state.uploaded_files,
                            "topk_nodes": st.session_state.topk_nodes,
                            "topk_edges": st.session_state.topk_edges,
                            "dic_source_graph": [
                                {
<<<<<<< HEAD
                                    "name": cfg.milvus_db.database_name,
                                }
                            ],
                        },
                    )
                    
=======
                                    "name": cfg.utils.database.milvus.milvus_db.database_name,
                                }
                            ],
                        },
                    )

>>>>>>> a91cd1c6
                    intro_prompt = "Tell your name and about yourself. Always start with a greeting."
                    intro_prompt += " and tell about the tools you can run to perform analysis with short description."
                    intro_prompt += " We have provided starter questions (separately) outside your response."
                    intro_prompt += " Do not provide any questions by yourself. Let the users know that they can"
                    intro_prompt += " simply click on the questions to execute them."
<<<<<<< HEAD
                    
                    response = app.stream(
                        {"messages": [HumanMessage(content=intro_prompt)]},
                        config=config,
                        stream_mode="messages"
=======

                    response = app.stream(
                        {"messages": [HumanMessage(content=intro_prompt)]},
                        config=config,
                        stream_mode="messages",
>>>>>>> a91cd1c6
                    )
                    st.write_stream(streamlit_utils.stream_response(response))
                    current_state = app.get_state(config)
                    # Add response to chat history
                    assistant_msg = ChatMessage(
<<<<<<< HEAD
                        current_state.values["messages"][-1].content,
                        role="assistant"
                    )
                    st.session_state.messages.append({
                        "type": "message",
                        "content": assistant_msg
                    })
=======
                        current_state.values["messages"][-1].content, role="assistant"
                    )
                    st.session_state.messages.append(
                        {"type": "message", "content": assistant_msg}
                    )
>>>>>>> a91cd1c6
                    st.empty()

        # Display sample questions when there are few messages
        if len(st.session_state.messages) <= 1:
            for count, question in enumerate(streamlit_utils.sample_questions_t2kg()):
<<<<<<< HEAD
                if st.button(f'Q{count+1}. {question}',
                             key=f'sample_question_{count+1}'):
                    # Trigger the question
                    prompt = question
                # Add button click to chat history
                st.session_state.messages.append({
                    "type": "button",
                    "question": question,
                    "content": f'Q{count+1}. {question}',
                    "key": f'sample_question_{count+1}'
                })
=======
                if st.button(
                    f"Q{count+1}. {question}", key=f"sample_question_{count+1}"
                ):
                    # Trigger the question
                    prompt = question
                # Add button click to chat history
                st.session_state.messages.append(
                    {
                        "type": "button",
                        "question": question,
                        "content": f"Q{count+1}. {question}",
                        "key": f"sample_question_{count+1}",
                    }
                )
>>>>>>> a91cd1c6

        # When the user asks a question
        if prompt:
            # Display user prompt
            prompt_msg = ChatMessage(prompt, role="user")
            st.session_state.messages.append({"type": "message", "content": prompt_msg})
            with st.chat_message("user", avatar="👩🏻‍💻"):
                st.markdown(prompt)
                st.empty()

            # Auxiliary visualization-related variables
            graphs_visuals = []
            with st.chat_message("assistant", avatar="🤖"):
                # with st.spinner("Fetching response ..."):
                with st.spinner():
                    # Get chat history
                    history = [
                        (m["content"].role, m["content"].content)
                        for m in st.session_state.messages
                        if m["type"] == "message"
                    ]
                    # Convert chat history to ChatMessage objects
                    chat_history = [
                        (
                            SystemMessage(content=m[1])
                            if m[0] == "system"
                            else (
                                HumanMessage(content=m[1])
                                if m[0] == "human"
                                else AIMessage(content=m[1])
                            )
                        )
                        for m in history
                    ]

                    # Prepare LLM and embedding model for updating the agent
                    if st.session_state.llm_model in cfg.app.frontend.openai_llms:
                        llm_model = ChatOpenAI(
                            model=st.session_state.llm_model,
                            temperature=cfg.app.frontend.temperature,
                        )
                    else:
                        llm_model = ChatOllama(
                            model=st.session_state.llm_model,
                            temperature=cfg.app.frontend.temperature,
                        )

                    if cfg.app.frontend.default_embedding_model == "ollama":
                        # For IBD BioBridge data, we still use Ollama embeddings
                        emb_model = OllamaEmbeddings(
                            model=cfg.app.frontend.ollama_embeddings[0]
                        )
                    else:
                        emb_model = OpenAIEmbeddings(
                            model=cfg.app.frontend.openai_embeddings[0]
                        )

                    # Create config for the agent
                    config = {"configurable": {"thread_id": st.session_state.unique_id}}
                    app.update_state(
                        config,
                        {
                            "llm_model": llm_model,
                            "embedding_model": emb_model,
                            "selections": st.session_state.selections,
                            "uploaded_files": st.session_state.uploaded_files,
                            "topk_nodes": st.session_state.topk_nodes,
                            "topk_edges": st.session_state.topk_edges,
                            "dic_source_graph": [
                                {
                                    "name": cfg.utils.database.milvus.milvus_db.database_name,
                                }
                            ],
                        },
                    )

                    # Stream the response from the agent
                    with collect_runs() as cb:
                        # Add Langsmith tracer
                        tracer = LangChainTracer(
                            project_name=st.session_state.project_name
                        )
                        # Stream response from the agent
                        response = app.stream(
                            {"messages": [HumanMessage(content=prompt)]},
                            config=config | {"callbacks": [tracer]},
<<<<<<< HEAD
                            stream_mode="messages"
                        )
                        st.write_stream(streamlit_utils.stream_response(response))
                        st.session_state.run_id = cb.traced_runs[-1].id
                    
=======
                            stream_mode="messages",
                        )
                        st.write_stream(streamlit_utils.stream_response(response))
                        st.session_state.run_id = cb.traced_runs[-1].id

>>>>>>> a91cd1c6
                    # Get final state and add response to chat history
                    current_state = app.get_state(config)
                    assistant_msg = ChatMessage(
                        current_state.values["messages"][-1].content, role="assistant"
                    )
                    st.session_state.messages.append(
                        {"type": "message", "content": assistant_msg}
                    )
                    st.empty()

                    # # Get the messages from the current state
                    # # and reverse the order
                    reversed_messages = current_state.values["messages"][::-1]

                    # Loop through the reversed messages until a
                    # HumanMessage is found i.e. the last message
                    # from the user. This is to display the results
                    # of the tool calls made by the agent since the
                    # last message from the user.
                    for msg in reversed_messages:
                        # print (msg)
                        # Break the loop if the message is a HumanMessage
                        # i.e. the last message from the user
                        if isinstance(msg, HumanMessage):
                            break
                        # Skip the message if it is an AIMessage
                        # i.e. a message from the agent. An agent
                        # may make multiple tool calls before the
                        # final response to the user.
                        if isinstance(msg, AIMessage):
                            continue
                        # Work on the message if it is a ToolMessage
                        # These may contain additional visuals that
                        # need to be displayed to the user.
                        # print("ToolMessage", msg)
                        # Skip the Tool message if it is an error message
                        if msg.status == "error":
                            continue

                        # Create a unique message id to identify the tool call
                        # msg.name is the name of the tool
                        # msg.tool_call_id is the unique id of the tool call
                        # st.session_state.run_id is the unique id of the run
                        uniq_msg_id = (
                            msg.name
                            + "_"
                            + msg.tool_call_id
                            + "_"
                            + str(st.session_state.run_id)
                        )
                        if msg.name in ["subgraph_extraction"]:
                            print(
                                "-",
                                len(current_state.values["dic_extracted_graph"]),
                                "subgraph_extraction",
                            )
                            # Debug logging
                            print(
                                f"DEBUG: dic_extracted_graph keys: {current_state.values.keys()}"
                            )
                            if "dic_extracted_graph" in current_state.values:
                                print(
                                    f"DEBUG: dic_extracted_graph length: {len(current_state.values['dic_extracted_graph'])}"
                                )
                                for i, graph in enumerate(
                                    current_state.values["dic_extracted_graph"]
                                ):
                                    print(
                                        f"DEBUG: Graph {i} keys: {graph.keys() if isinstance(graph, dict) else 'not dict'}"
                                    )

                            # Add the graph to be rendered
<<<<<<< HEAD
                            latest_graph = current_state.values["dic_extracted_graph"][-1]
                            graphs_visuals.append({
                                "content": latest_graph["graph_dict"],
                                "key": "subgraph_" + uniq_msg_id,
                            })
=======
                            if current_state.values.get("dic_extracted_graph"):
                                latest_graph = current_state.values[
                                    "dic_extracted_graph"
                                ][-1]
                                print(
                                    f"DEBUG: Latest graph structure: {type(latest_graph)}"
                                )
                                if (
                                    isinstance(latest_graph, dict)
                                    and "graph_dict" in latest_graph
                                ):
                                    print(
                                        f"DEBUG: graph_dict keys: {latest_graph['graph_dict'].keys()}"
                                    )
                                    graphs_visuals.append(
                                        {
                                            "content": latest_graph["graph_dict"],
                                            "key": "subgraph_" + uniq_msg_id,
                                        }
                                    )
                                else:
                                    print(
                                        f"ERROR: graph_dict not found in latest_graph: {latest_graph}"
                                    )
                            else:
                                print(
                                    "ERROR: No dic_extracted_graph found in current_state.values"
                                )
>>>>>>> a91cd1c6

            # Visualize the graphs
            if len(graphs_visuals) > 0:
                for count, graph in enumerate(graphs_visuals):
                    streamlit_utils.render_graph(
<<<<<<< HEAD
                        graph_dict=graph["content"], 
                        key=graph["key"], 
                        save_graph=True
=======
                        graph_dict=graph["content"], key=graph["key"], save_graph=True
>>>>>>> a91cd1c6
                    )
                    st.empty()

        # Collect feedback and display the thumbs feedback
        if st.session_state.get("run_id"):
            feedback = streamlit_feedback(
                feedback_type="thumbs",
                optional_text_label="[Optional] Please provide an explanation",
                on_submit=streamlit_utils.submit_feedback,
                key=f"feedback_{st.session_state.run_id}",
            )
            st.empty()<|MERGE_RESOLUTION|>--- conflicted
+++ resolved
@@ -243,12 +243,7 @@
                     st.markdown(message["content"].content)
                     st.empty()
             elif message["type"] == "button":
-<<<<<<< HEAD
-                if st.button(message["content"],
-                             key=message["key"]):
-=======
                 if st.button(message["content"], key=message["key"]):
->>>>>>> a91cd1c6
                     # Trigger the question
                     prompt = message["question"]
                     st.empty()
@@ -289,34 +284,16 @@
             with st.chat_message("assistant", avatar="🤖"):
                 with st.spinner("Initializing the agent ..."):
                     config = {"configurable": {"thread_id": st.session_state.unique_id}}
-<<<<<<< HEAD
-                    
-                    # Prepare LLM and embedding model for updating the agent
-                    if st.session_state.llm_model in cfg.openai_llms:
-                        llm_model = ChatOpenAI(
-                            model=st.session_state.llm_model,
-                            temperature=cfg.temperature,
-=======
 
                     # Prepare LLM and embedding model for updating the agent
                     if st.session_state.llm_model in cfg.app.frontend.openai_llms:
                         llm_model = ChatOpenAI(
                             model=st.session_state.llm_model,
                             temperature=cfg.app.frontend.temperature,
->>>>>>> a91cd1c6
                         )
                     else:
                         llm_model = ChatOllama(
                             model=st.session_state.llm_model,
-<<<<<<< HEAD
-                            temperature=cfg.temperature,
-                        )
-
-                    if cfg.default_embedding_model == "ollama":
-                        emb_model = OllamaEmbeddings(model=cfg.ollama_embeddings[0])
-                    else:
-                        emb_model = OpenAIEmbeddings(model=cfg.openai_embeddings[0])
-=======
                             temperature=cfg.app.frontend.temperature,
                         )
 
@@ -328,7 +305,6 @@
                         emb_model = OpenAIEmbeddings(
                             model=cfg.app.frontend.openai_embeddings[0]
                         )
->>>>>>> a91cd1c6
 
                     # Update the agent state with initial configuration
                     app.update_state(
@@ -342,77 +318,37 @@
                             "topk_edges": st.session_state.topk_edges,
                             "dic_source_graph": [
                                 {
-<<<<<<< HEAD
-                                    "name": cfg.milvus_db.database_name,
-                                }
-                            ],
-                        },
-                    )
-                    
-=======
                                     "name": cfg.utils.database.milvus.milvus_db.database_name,
                                 }
                             ],
                         },
                     )
 
->>>>>>> a91cd1c6
                     intro_prompt = "Tell your name and about yourself. Always start with a greeting."
                     intro_prompt += " and tell about the tools you can run to perform analysis with short description."
                     intro_prompt += " We have provided starter questions (separately) outside your response."
                     intro_prompt += " Do not provide any questions by yourself. Let the users know that they can"
                     intro_prompt += " simply click on the questions to execute them."
-<<<<<<< HEAD
-                    
-                    response = app.stream(
-                        {"messages": [HumanMessage(content=intro_prompt)]},
-                        config=config,
-                        stream_mode="messages"
-=======
 
                     response = app.stream(
                         {"messages": [HumanMessage(content=intro_prompt)]},
                         config=config,
                         stream_mode="messages",
->>>>>>> a91cd1c6
                     )
                     st.write_stream(streamlit_utils.stream_response(response))
                     current_state = app.get_state(config)
                     # Add response to chat history
                     assistant_msg = ChatMessage(
-<<<<<<< HEAD
-                        current_state.values["messages"][-1].content,
-                        role="assistant"
-                    )
-                    st.session_state.messages.append({
-                        "type": "message",
-                        "content": assistant_msg
-                    })
-=======
                         current_state.values["messages"][-1].content, role="assistant"
                     )
                     st.session_state.messages.append(
                         {"type": "message", "content": assistant_msg}
                     )
->>>>>>> a91cd1c6
                     st.empty()
 
         # Display sample questions when there are few messages
         if len(st.session_state.messages) <= 1:
             for count, question in enumerate(streamlit_utils.sample_questions_t2kg()):
-<<<<<<< HEAD
-                if st.button(f'Q{count+1}. {question}',
-                             key=f'sample_question_{count+1}'):
-                    # Trigger the question
-                    prompt = question
-                # Add button click to chat history
-                st.session_state.messages.append({
-                    "type": "button",
-                    "question": question,
-                    "content": f'Q{count+1}. {question}',
-                    "key": f'sample_question_{count+1}'
-                })
-=======
                 if st.button(
                     f"Q{count+1}. {question}", key=f"sample_question_{count+1}"
                 ):
@@ -427,7 +363,6 @@
                         "key": f"sample_question_{count+1}",
                     }
                 )
->>>>>>> a91cd1c6
 
         # When the user asks a question
         if prompt:
@@ -514,19 +449,11 @@
                         response = app.stream(
                             {"messages": [HumanMessage(content=prompt)]},
                             config=config | {"callbacks": [tracer]},
-<<<<<<< HEAD
-                            stream_mode="messages"
+                            stream_mode="messages",
                         )
                         st.write_stream(streamlit_utils.stream_response(response))
                         st.session_state.run_id = cb.traced_runs[-1].id
-                    
-=======
-                            stream_mode="messages",
-                        )
-                        st.write_stream(streamlit_utils.stream_response(response))
-                        st.session_state.run_id = cb.traced_runs[-1].id
-
->>>>>>> a91cd1c6
+
                     # Get final state and add response to chat history
                     current_state = app.get_state(config)
                     assistant_msg = ChatMessage(
@@ -599,13 +526,6 @@
                                     )
 
                             # Add the graph to be rendered
-<<<<<<< HEAD
-                            latest_graph = current_state.values["dic_extracted_graph"][-1]
-                            graphs_visuals.append({
-                                "content": latest_graph["graph_dict"],
-                                "key": "subgraph_" + uniq_msg_id,
-                            })
-=======
                             if current_state.values.get("dic_extracted_graph"):
                                 latest_graph = current_state.values[
                                     "dic_extracted_graph"
@@ -634,19 +554,12 @@
                                 print(
                                     "ERROR: No dic_extracted_graph found in current_state.values"
                                 )
->>>>>>> a91cd1c6
 
             # Visualize the graphs
             if len(graphs_visuals) > 0:
                 for count, graph in enumerate(graphs_visuals):
                     streamlit_utils.render_graph(
-<<<<<<< HEAD
-                        graph_dict=graph["content"], 
-                        key=graph["key"], 
-                        save_graph=True
-=======
                         graph_dict=graph["content"], key=graph["key"], save_graph=True
->>>>>>> a91cd1c6
                     )
                     st.empty()
 
