site_name: AIAgents4Pharma

nav:
  - Home: index.md

  - Talk2AIAgents4Pharma:
      - Introduction: talk2aiagents4pharma/intro.md
      - Agents:
          - T2AA4P agent: talk2aiagents4pharma/agents/main_agent.md
      - States:
          - T2AA4P state: talk2aiagents4pharma/states/state_talk2aiagents4pharma.md

  - Talk2Biomodels:
      - Introduction: talk2biomodels/intro.md
      - FAQ: talk2biomodels/faq.md
      - Case Studies:
          - Precision medicine: talk2biomodels/cases/Case_1.md
          - Epidemiology: talk2biomodels/cases/Case_2.md
          - Emergent system properties: talk2biomodels/cases/Case_3.md
      - Tutorials:
          - Model Examples: ./notebooks/talk2biomodels/example_models.md
          - Load Model Tutorial: ./notebooks/talk2biomodels/tutorial_load_model.ipynb
          - Parameter Estimation: ./notebooks/talk2biomodels/tutorial_parameter_estimation.ipynb
          - Sensitivity Analysis: ./notebooks/talk2biomodels/tutorial_sensitivity_analysis.ipynb
      - Agents:
          - T2B agent: talk2biomodels/agents/t2b_agent.md
      - States:
          - T2B state: talk2biomodels/states/state_talk2biomodels.md
      - Models:
          - System Bio Model: talk2biomodels/models/sys_bio_model.md
          - Basico Model: talk2biomodels/models/basico_model.md
      - Tools:
          - Search models: talk2biomodels/tools/search_models.md
          - Model information: talk2biomodels/tools/get_modelinfo.md
          - Simulate model: talk2biomodels/tools/simulate_model.md
          - Ask questions: talk2biomodels/tools/ask_question.md
          - Custom plots: talk2biomodels/tools/custom_plotter.md
          - Load biomodel: talk2biomodels/tools/load_biomodel.md

  - Talk2Cells:
      - Introduction: talk2cells/intro.md
      - Tutorials:
          - cell2sentence: ./notebooks/talk2cells/tutorial_c2s.ipynb
          - Cell Annotation: ./notebooks/talk2cells/tutorial_cell_annotation.ipynb
          - Cell Discovery: ./notebooks/talk2cells/tutorial_cell_discovery.ipynb
          - UMAP Visualization: ./notebooks/talk2cells/tutorial_UMAP_visualization.ipynb
          - Cell Type Proportion: ./notebooks/talk2cells/tutorial_cell_type_proportion.ipynb
      - Agents:
          - Agent Introduction: talk2cells/agents/intro.md
          - SCP Agent: talk2cells/agents/scp_agent.md
      - States:
          - Talk2Cells: talk2cells/states/state_talk2cells.md
      - Tools:
          - Search studies: talk2cells/tools/search_studies.md
          - Display studies: talk2cells/tools/display_studies.md

  - Talk2KnowledgeGraphs:
      - Introduction: talk2knowledgegraphs/intro.md
      - Deployment:
          - Custom Data: talk2knowledgegraphs/deployment/custom_data.md
          - Deployment: talk2knowledgegraphs/deployment/deployment.md
      - FAQ: talk2knowledgegraphs/faq.md
      - Tutorials:
          - PrimeKG: ./notebooks/talk2knowledgegraphs/tutorial_primekg_loader.ipynb
          - StarkQA-PrimeKG: ./notebooks/talk2knowledgegraphs/tutorial_starkqa_primekg_loader.ipynb
          - BioBridge-PrimeKG: ./notebooks/talk2knowledgegraphs/tutorial_biobridge_primekg_loader.ipynb
          - PrimeKG Subgraph Extraction: ./notebooks/talk2knowledgegraphs/tutorial_primekg_subgraph.ipynb
          - BioBridge-PrimeKG Multimodal: ./notebooks/talk2knowledgegraphs/tutorial_biobridge_multimodal.ipynb
          - BioBridge-PrimeKG (IBD) Multimodal: ./notebooks/talk2knowledgegraphs/tutorial_biobridge_ibd_multimodal.ipynb
          - Textual Embeddings (all-minilm): ./notebooks/talk2knowledgegraphs/tutorial_starkqa_primekg_textual_embeddings_all_minilm.ipynb
          - Textual Embeddings (nomic-embed-text): ./notebooks/talk2knowledgegraphs/tutorial_starkqa_primekg_textual_embeddings_nomic_embed_text.ipynb
          - Textual Enrichments: ./notebooks/talk2knowledgegraphs/tutorial_starkqa_primekg_textual_enrichments.ipynb
          - Drug Enrichments/Embeddings (SMILES/molmim): ./notebooks/talk2knowledgegraphs/tutorial_primekg_smiles_enrich_embed.ipynb
          - PrimeKG enrichments/embeddings: ./notebooks/talk2knowledgegraphs/tutorial_primekg_enrichment.ipynb
          - Protein Embeddings: ./notebooks/talk2knowledgegraphs/tutorial_biobridge_primekg_protein_embeddings.ipynb
          - Embedding Alignment: ./notebooks/talk2knowledgegraphs/tutorial_multimodal_embeddings_alignment.ipynb
          - Evaluation (VSS): ./notebooks/talk2knowledgegraphs/tutorial_starkqa_primekg_evaluation_vss.ipynb
          - Talk2KG Agentic Tools: ./notebooks/talk2knowledgegraphs/tutorial_talk2kg_agentic_tools.ipynb
          - PyG2DataFrame: ./notebooks/talk2knowledgegraphs/tutorial_pyg2dataframe.ipynb
          - UniProt ID Mapping: ./notebooks/talk2knowledgegraphs/tutorial_uniprot_mapping.ipynb
      - Milvus Vector DB Setup:
          - BioBridge-PrimeKG (IBD) Multimodal Data Prep.: ./notebooks/talk2knowledgegraphs/tutorial_biobridge_ibd_multimodal.ipynb
          - BioBridge-PrimeKG (IBD) Multimodal Data Dump: ./notebooks/talk2knowledgegraphs/tutorial_primekg_milvus_ibd_primekg_dump.ipynb
          - BioBridge-PrimeKG Multimodal Data Prep.: ./notebooks/talk2knowledgegraphs/tutorial_biobridge_multimodal.ipynb
          - BioBridge-PrimeKG Multimodal Data Dump: ./notebooks/talk2knowledgegraphs/tutorial_primekg_milvus_data_dump.ipynb
      - Datasets:
          - Dataset: talk2knowledgegraphs/datasets/dataset.md
          - PrimeKG: talk2knowledgegraphs/datasets/primekg.md
          - StarkQA-PrimeKG: talk2knowledgegraphs/datasets/starkqa_primekg.md
          - BioBridge-PrimeKG: talk2knowledgegraphs/datasets/biobridge_primekg.md
      - Utils:
          - Embeddings:
              - Embeddings: talk2knowledgegraphs/utils/embeddings/embeddings.md
              - EmbeddingWithSentenceTransformer: talk2knowledgegraphs/utils/embeddings/sentence_transformer.md
              - EmbeddingWithHuggingFace: talk2knowledgegraphs/utils/embeddings/huggingface.md
              - EmbeddingWithOllama: talk2knowledgegraphs/utils/embeddings/ollama.md
              - EmbeddingWithMOLMIM: talk2knowledgegraphs/utils/embeddings/nim_molmim.md
          - Enrichments:
              - Enrichments: talk2knowledgegraphs/utils/enrichments/enrichments.md
              - EnrichmentWithOllama: talk2knowledgegraphs/utils/enrichments/ollama.md
              - EnrichmentWithPubChem: talk2knowledgegraphs/utils/enrichments/pubchem_strings.md
              - EnrichmentWithUniProt: talk2knowledgegraphs/utils/enrichments/uniprot_proteins.md
              - EnrichmentWithReactome: talk2knowledgegraphs/utils/enrichments/reactome_pathways.md
              - EnrichmentWithOLS: talk2knowledgegraphs/utils/enrichments/ols_terms.md
          - Extractions:
              - PCST: talk2knowledgegraphs/utils/extractions/pcst.md
              - PCST (Multimodal): talk2knowledgegraphs/utils/extractions/multimodal_pcst.md
              - PCST (Milvus Multimodal): talk2knowledgegraphs/utils/extractions/milvus_multimodal_pcst.md
      - Agents:
          - Talk2KG Agent: talk2knowledgegraphs/agents/t2kg_agent.md
      - States:
          - Talk2KG State: talk2knowledgegraphs/states/state_talk2knowledgegraphs.md
      - Tools:
          - Subgraph Extraction: talk2knowledgegraphs/tools/subgraph_extraction.md
          - Subgraph Extraction (Multimodal): talk2knowledgegraphs/tools/multimodal_subgraph_extraction.md
          - Subgraph Extraction (Milvus Multimodal): talk2knowledgegraphs/tools/milvus_multimodal_subgraph_extraction.md
          - Subgraph Summarization: talk2knowledgegraphs/tools/subgraph_summarization.md
          - GraphRAG Reasoning: talk2knowledgegraphs/tools/graphrag_reasoning.md
          - Load Arguments: talk2knowledgegraphs/tools/load_arguments.md

  - Talk2Scholars:
      - Introduction: talk2scholars/intro.md
      - Tutorials: ./notebooks/talk2scholars/tutorial.ipynb
      - Agents:
          - Main Agent: talk2scholars/agents/main_agent.md
          - S2 Agent: talk2scholars/agents/s2_agent.md
          - Paper Download Agent: talk2scholars/agents/paper_download_agent.md
          - Zotero Agent: talk2scholars/agents/zotero_agent.md
          - PDF Agent: talk2scholars/agents/pdf_agent.md
      - States:
          - Talk2Scholars state: talk2scholars/states/state_talk2scholars.md
      - Tools:
          - Search Papers: talk2scholars/tools/search.md
          - Single Paper Recommendation: talk2scholars/tools/single_paper_rec.md
          - Multi Paper Recommendation: talk2scholars/tools/multi_paper_rec.md
          - Display Dataframe: talk2scholars/tools/display_dataframe.md
          - Query Dataframe: talk2scholars/tools/query_dataframe.md
<<<<<<< HEAD
          - Retrieve ID: talk2scholars/tools/retrieve_semantic_scholar_paper_id.md
          - Download Arxiv Input: talk2scholars/tools/download_arxiv_input.md
          - Question and Answer: talk2scholars/tools/question_and_answer.md
=======
          - Retrieve Semantic Scholar ID: talk2scholars/tools/retrieve_semantic_scholar_paper_id.md
          - Paper Downloader: talk2scholars/tools/paper_downloader.md
          - Question and answer: talk2scholars/tools/question_and_answer.md
>>>>>>> 8a0a34f6
          - Zotero Read: talk2scholars/tools/zotero_read.md
          - Zotero Write: talk2scholars/tools/zotero_write.md
          - Zotero Review: talk2scholars/tools/zotero_review.md
      - Utils:
          S2 Agent:
            - Search Helper: talk2scholars/utils/search_helper.md
            - Single Paper Recommendation Helper: talk2scholars/utils/single_helper.md
            - Multi Paper Recommendation Helper: talk2scholars/utils/multi_helper.md
          PDF Agent:
            - Vector Store: talk2scholars/utils/vector_store.md
            - Singleton Manager: talk2scholars/utils/singleton_manager.md
            - GPU Detection: talk2scholars/utils/gpu_detection.md
            - Collection Manager: talk2scholars/utils/collection_manager.md
            - Get Vector Store: talk2scholars/utils/get_vectorstore.md
            - Document Processor: talk2scholars/utils/document_processor.md
            - Paper Loader: talk2scholars/utils/paper_loader.md
            - Batch Processor: talk2scholars/utils/batch_processor.md
            - RAG Pipeline: talk2scholars/utils/rag_pipeline.md
            - Vector Normalization: talk2scholars/utils/vector_normalization.md
            - Retrieve Chunks: talk2scholars/utils/retrieve_chunks.md
            - Nvidia NIM Reranker: talk2scholars/utils/nvidia_nim_reranker.md
            - Generate Answer: talk2scholars/utils/generate_answer.md
            - Answer Formatter: talk2scholars/utils/answer_formatter.md
            - Tool Helper: talk2scholars/utils/tool_helper.md
          Paper Download Agent:
            - Base Paper Downloader: talk2scholars/utils/base_paper_downloader.md
            - Arxiv Downloader: talk2scholars/utils/arxiv_downloader.md
            - Biorxiv Downloader: talk2scholars/utils/biorxiv_downloader.md
            - Medrxiv Downloader: talk2scholars/utils/medrxiv_downloader.md
            - Pubmed Downloader: talk2scholars/utils/pubmed_downloader.md
          Zotero Agent:
            - Zotero Write Helper: talk2scholars/utils/write_helper.md
            - Zotero Read Helper: talk2scholars/utils/read_helper.md
            - Zotero Review Helper: talk2scholars/utils/review_helper.md
            - Zotero Path: talk2scholars/utils/zotero_path.md
            - Zotero PDF Downloader: talk2scholars/utils/zotero_pdf_downloader.md

  # Developer Documentation Section
  - Documentation:
      - Developer Guides:
          - Setup Guide: developer/README.md
          - Testing & Linting: developer/TESTING_LINTING.md
          - GitHub Workflows: developer/WORKFLOWS.md
          - Streamlit Security: developer/STREAMLIT_SECURITY.md
          - SonarCloud Setup: developer/SONARCLOUD_SETUP.md
      - Operations:
          - Operations Overview: ops/Documentation_intro.md
          - Code Operations: ops/CodeOps.md
          - Dev Operations: ops/DevOps.md
      - Project Guidelines:
          - Contributing Guide: CONTRIBUTING.md

repo_url: https://github.com/VirtualPatientEngine/AIAgents4Pharma
repo_name: VPE/AIAgents4Pharma

extra_css:
  - VPE.png
theme:
  name: material
  logo: assets/VPE.png
  palette:
    - accent: black
      primary: white
      scheme: default
      toggle:
        icon: material/toggle-switch-off-outline
        name: Switch to dark mode
    - accent: black
      primary: white
      scheme: slate
      toggle:
        icon: material/toggle-switch
        name: Switch to light mode
  features:
    - navigation.top
    - navigation.tabs
    - navigation.instant
    - navigation.expand
    - navigation.sections
    - navigation.indexes
    - search.suggest
    - search.highlight
    - content.code.copy
    - navigation.scrollable

plugins:
  - search:
      lang:
        - en
        - de
  - mkdocstrings:
      handlers:
        python:
          options:
            filters: None
  - mkdocs-jupyter:
      include_source: True
  - tags
  - include-markdown

markdown_extensions:
  - pymdownx.highlight
    # anchor_linenums: true
    # line_spans: __span
    # pygments_lang_class: true
  - pymdownx.superfences

extra:
  notebooks:
    - overview.md: notebooks/overview.md<|MERGE_RESOLUTION|>--- conflicted
+++ resolved
@@ -135,15 +135,9 @@
           - Multi Paper Recommendation: talk2scholars/tools/multi_paper_rec.md
           - Display Dataframe: talk2scholars/tools/display_dataframe.md
           - Query Dataframe: talk2scholars/tools/query_dataframe.md
-<<<<<<< HEAD
-          - Retrieve ID: talk2scholars/tools/retrieve_semantic_scholar_paper_id.md
-          - Download Arxiv Input: talk2scholars/tools/download_arxiv_input.md
-          - Question and Answer: talk2scholars/tools/question_and_answer.md
-=======
           - Retrieve Semantic Scholar ID: talk2scholars/tools/retrieve_semantic_scholar_paper_id.md
           - Paper Downloader: talk2scholars/tools/paper_downloader.md
           - Question and answer: talk2scholars/tools/question_and_answer.md
->>>>>>> 8a0a34f6
           - Zotero Read: talk2scholars/tools/zotero_read.md
           - Zotero Write: talk2scholars/tools/zotero_write.md
           - Zotero Review: talk2scholars/tools/zotero_review.md
